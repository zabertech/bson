--- conflicted
+++ resolved
@@ -243,9 +243,10 @@
 
 
 def decode_document(data, base):
-<<<<<<< HEAD
     length = struct.unpack("<i", data[base:base + 4])[0]
     end_point = base + length
+    if data[end_point - 1] != '\0':
+        raise ValueError('missing null-terminator in document')
     base += 4
     retval = {}
     while base < end_point - 1:
@@ -255,20 +256,6 @@
         retval = decode_object(retval)
     return end_point, retval
 
-=======
-	length = struct.unpack("<i", data[base:base + 4])[0]
-	end_point = base + length
-	if data[end_point - 1] != '\0':
-		raise ValueError('missing null-terminator in document')
-	base += 4
-	retval = {}
-	while base < end_point - 1:
-		base, name, value = decode_element(data, base)
-		retval[name] = value
-	if "$$__CLASS_NAME__$$" in retval:
-		retval = decode_object(retval)
-	return (end_point, retval)
->>>>>>> b33db0b3
 
 def encode_document_element(name, value, traversal_stack, generator_func):
     return "\x03" + encode_cstring(name) + encode_document(value, traversal_stack, generator_func=generator_func)
