#!/usr/bin/python -OOOO
# vim: set fileencoding=utf8 shiftwidth=4 tabstop=4 textwidth=80 foldmethod=marker :
# Copyright (c) 2010, Kou Man Tong. All rights reserved.
# For licensing, see LICENSE file included in the package.
"""
Base codec functions for bson.
"""
import struct
import warnings
from datetime import datetime
from abc import ABCMeta, abstractmethod

import calendar
import pytz
from six import iterkeys, text_type
from six import PY3, StringIO
from six.moves import xrange


class MissingClassDefinition(ValueError):
    def __init__(self, class_name):
        super(MissingClassDefinition, self).__init__("No class definition for class %s" % (class_name,))


class MissingTimezoneWarning(RuntimeWarning):
    def __init__(self, *args):
        args = list(args)
        if len(args) < 1:
            args.append("Input datetime object has no tzinfo, assuming UTC.")
        super(MissingTimezoneWarning, self).__init__(*args)


class TraversalStep(object):
    def __init__(self, parent, key):
        self.parent = parent
        self.key = key


class BSONCoding(object):
    __metaclass__ = ABCMeta

    @abstractmethod
    def bson_encode(self):
       pass

    @abstractmethod
    def bson_init(self, raw_values):
        pass


classes = {}


def import_class(cls):
    if not issubclass(cls, BSONCoding):
        return

    global classes
    classes[cls.__name__] = cls


def import_classes(*args):
    for cls in args:
       import_class(cls)


def import_classes_from_modules(*args):
    for module in args:
        for item in module.__dict__:
            if hasattr(item, "__new__") and hasattr(item, "__name__"):
                import_class(item)


def encode_object(obj, traversal_stack, generator_func):
    values = obj.bson_encode()
    class_name = obj.__class__.__name__
    values["$$__CLASS_NAME__$$"] = class_name
    return encode_document(values, traversal_stack, obj, generator_func)


def encode_object_element(name, value, traversal_stack, generator_func):
    return "\x03" + encode_cstring(name) + encode_object(value, traversal_stack, generator_func=generator_func)


class _EmptyClass(object):
    pass


def decode_object(raw_values):
    global classes
    class_name = raw_values["$$__CLASS_NAME__$$"]
    cls = None
    try:
        cls = classes[class_name]
    except KeyError:
        raise MissingClassDefinition(class_name)

    retval = _EmptyClass()
    retval.__class__ = cls
    alt_retval = retval.bson_init(raw_values)
    return alt_retval or retval


def encode_string(value):
    value = value.encode("utf8")
    length = len(value)
    if PY3:
        return "".join(chr(c) for c in struct.pack("<i%dsb" % (length,), length + 1, value, 0))
    return struct.pack("<i%dsb" % (length,), length + 1, value, 0)


def decode_string(data, base):
    length = struct.unpack("<i", data[base:base + 4])[0]
    value = data[base + 4: base + 4 + length - 1]
    value = value.decode("utf8")
    return base + 4 + length, value


def encode_cstring(value):
<<<<<<< HEAD
    if not PY3 and isinstance(value, text_type):
        value = value.encode("utf-8")
=======
    if isinstance(value, long) or isinstance(value, int):
        value = str(value)
    elif isinstance(value, unicode):
        value = value.encode("utf8")
>>>>>>> 16345a95
    return value + "\x00"

def decode_cstring(data, base):
    length = 0
    max_length = len(data) - base
    while length < max_length:
        character = data[base + length]
        if PY3:
            character = chr(character)
        length += 1
        if character == "\x00":
            break
    return base + length, data[base:base + length - 1].decode("utf8")


def encode_binary(value):
    length = len(value)
    return struct.pack("<ib", length, 0) + value


def decode_binary(data, base):
    length, binary_type = struct.unpack("<ib", data[base:base + 5])
    return base + 5 + length, data[base + 5:base + 5 + length]


def encode_double(value):
    return struct.pack("<d", value)


def decode_double(data, base):
    return base + 8, struct.unpack("<d", data[base: base + 8])[0]


ELEMENT_TYPES = {
    0x01: "double",
    0x02: "string",
    0x03: "document",
    0x04: "array",
    0x05: "binary",
    0x08: "boolean",
    0x09: "UTCdatetime",
    0x0A: "none",
    0x10: "int32",
    0x12: "int64"
}


def encode_double_element(name, value):
    return "\x01" + encode_cstring(name) + encode_double(value)


def decode_double_element(data, base):
    base, name = decode_cstring(data, base + 1)
    base, value = decode_double(data, base)
    return base, name, value


def encode_string_element(name, value):
    return "\x02" + encode_cstring(name) + encode_string(value)


def decode_string_element(data, base):
    base, name = decode_cstring(data, base + 1)
    base, value = decode_string(data, base)
    return base, name, value


def encode_value(name, value, buf, traversal_stack, generator_func):
    if isinstance(value, BSONCoding):
        buf.write(encode_object_element(name, value, traversal_stack, generator_func))
    elif isinstance(value, float):
        buf.write(encode_double_element(name, value))
    elif isinstance(value, text_type):
        buf.write(encode_string_element(name, value))
    elif isinstance(value, dict):
        buf.write(encode_document_element(name, value, traversal_stack, generator_func))
    elif isinstance(value, list) or isinstance(value, tuple):
        buf.write(encode_array_element(name, value, traversal_stack, generator_func))
    elif isinstance(value, str):
        buf.write(encode_binary_element(name, value))
    elif isinstance(value, bool):
        buf.write(encode_boolean_element(name, value))
    elif isinstance(value, datetime):
        buf.write(encode_UTCdatetime_element(name, value))
    elif value is None:
        buf.write(encode_none_element(name, value))
    elif isinstance(value, int):
        if value < -0x80000000 or value > 0x7fffffff:
            buf.write(encode_int64_element(name, value))
        else:
            buf.write(encode_int32_element(name, value))
    elif isinstance(value, long):
        buf.write(encode_int64_element(name, value))


def encode_document(obj, traversal_stack, traversal_parent=None, generator_func=None):
    buf = StringIO()
    key_iter = iterkeys(obj)
    if generator_func is not None:
        key_iter = generator_func(obj, traversal_stack)
    for name in key_iter:
        value = obj[name]
        traversal_stack.append(TraversalStep(traversal_parent or obj, name))
        encode_value(name, value, buf, traversal_stack, generator_func)
        traversal_stack.pop()
    e_list = buf.getvalue()
    if PY3:
        e_list = e_list.encode("utf-8")
    e_list_length = len(e_list)
    return struct.pack("<i%dsb" % (e_list_length,), e_list_length + 4 + 1, e_list, 0)


def encode_array(array, traversal_stack, traversal_parent = None, generator_func = None):
    buf = StringIO()
    for i in xrange(0, len(array)):
        value = array[i]
        traversal_stack.append(TraversalStep(traversal_parent or array, i))
        encode_value(text_type(i), value, buf, traversal_stack, generator_func)
        traversal_stack.pop()
    e_list = buf.getvalue()
    e_list_length = len(e_list)
    return struct.pack("<i%dsb" % (e_list_length,), e_list_length + 4 + 1, e_list, 0)


def decode_element(data, base):
    element_type = struct.unpack("<b", data[base:base + 1])[0]
    element_description = ELEMENT_TYPES[element_type]
    decode_func = globals()["decode_" + element_description + "_element"]
    return decode_func(data, base)


def decode_document(data, base):
    length = struct.unpack("<i", data[base:base + 4])[0]
    end_point = base + length
    if data[end_point - 1] != '\0':
        raise ValueError('missing null-terminator in document')
    base += 4
    retval = {}
    while base < end_point - 1:
        base, name, value = decode_element(data, base)
        retval[name] = value
    if "$$__CLASS_NAME__$$" in retval:
        retval = decode_object(retval)
    return end_point, retval


def encode_document_element(name, value, traversal_stack, generator_func):
    return "\x03" + encode_cstring(name) + encode_document(value, traversal_stack, generator_func=generator_func)


def decode_document_element(data, base):
    base, name = decode_cstring(data, base + 1)
    base, value = decode_document(data, base)
    return base, name, value


def encode_array_element(name, value, traversal_stack, generator_func):
    return "\x04" + encode_cstring(name) + encode_array(value, traversal_stack, generator_func=generator_func)


def decode_array_element(data, base):
    base, name = decode_cstring(data, base + 1)
    base, value = decode_document(data, base)
    retval = []
    try:
        i = 0
        while True:
            retval.append(value[text_type(i)])
            i += 1
    except KeyError:
        pass
    return base, name, retval


def encode_binary_element(name, value):
    return "\x05" + encode_cstring(name) + encode_binary(value)


def decode_binary_element(data, base):
    base, name = decode_cstring(data, base + 1)
    base, value = decode_binary(data, base)
    return base, name, value


def encode_boolean_element(name, value):
    return "\x08" + encode_cstring(name) + struct.pack("<b", value)


def decode_boolean_element(data, base):
    base, name = decode_cstring(data, base + 1)
    value = not not struct.unpack("<b", data[base:base + 1])[0]
    return base + 1, name, value


def encode_UTCdatetime_element(name, value):
    if value.tzinfo is None:
        warnings.warn(MissingTimezoneWarning(), None, 4)
    value = int(round(calendar.timegm(value.utctimetuple()) * 1000 + (value.microsecond / 1000.0)))
    return "\x09" + encode_cstring(name) + struct.pack("<q", value)


def decode_UTCdatetime_element(data, base):
    base, name = decode_cstring(data, base + 1)
    value = datetime.fromtimestamp(struct.unpack("<q", data[base:base + 8])[0] / 1000.0, pytz.utc)
    return base + 8, name, value


def encode_none_element(name, value):
    return "\x0a" + encode_cstring(name)


def decode_none_element(data, base):
    base, name = decode_cstring(data, base + 1)
    return base, name, None


def encode_int32_element(name, value):
    value = struct.pack("<i", value)
    if PY3:
        return "\x10" + encode_cstring(name) + "".join(chr(s) for s in value)
    return "\x10" + encode_cstring(name) + value


def decode_int32_element(data, base):
    base, name = decode_cstring(data, base + 1)
    value = struct.unpack("<i", data[base:base + 4])[0]
    return base + 4, name, value


def encode_int64_element(name, value):
    return "\x12" + encode_cstring(name) + struct.pack("<q", value)


def decode_int64_element(data, base):
    base, name = decode_cstring(data, base + 1)
    value = struct.unpack("<q", data[base:base + 8])[0]
    return base + 8, name, value<|MERGE_RESOLUTION|>--- conflicted
+++ resolved
@@ -117,16 +117,12 @@
 
 
 def encode_cstring(value):
-<<<<<<< HEAD
-    if not PY3 and isinstance(value, text_type):
-        value = value.encode("utf-8")
-=======
     if isinstance(value, long) or isinstance(value, int):
         value = str(value)
-    elif isinstance(value, unicode):
-        value = value.encode("utf8")
->>>>>>> 16345a95
+    elif not PY3 and isinstance(value, text_type):
+        value = value.encode("utf-8")
     return value + "\x00"
+
 
 def decode_cstring(data, base):
     length = 0
