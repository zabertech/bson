#!/usr/bin/python -OOOO
# vim: set fileencoding=utf8 shiftwidth=4 tabstop=4 textwidth=80 foldmethod=marker :
# Copyright (c) 2010, Kou Man Tong. All rights reserved.
# For licensing, see LICENSE file included in the package.
"""
Base codec functions for bson.
"""
import struct
import cStringIO
import calendar, pytz
from datetime import datetime
import warnings
from abc import ABCMeta, abstractmethod


class MissingClassDefinition(ValueError):
    def __init__(self, class_name):
        super(MissingClassDefinition, self).__init__("No class definition for class %s" % (class_name,))


class MissingTimezoneWarning(RuntimeWarning):
    def __init__(self, *args):
        args = list(args)
        if len(args) < 1:
            args.append("Input datetime object has no tzinfo, assuming UTC.")
        super(MissingTimezoneWarning, self).__init__(*args)


class TraversalStep(object):
    def __init__(self, parent, key):
        self.parent = parent
        self.key = key


class BSONCoding(object):
    __metaclass__ = ABCMeta

    @abstractmethod
    def bson_encode(self):
       pass

    @abstractmethod
    def bson_init(self, raw_values):
        pass


classes = {}


def import_class(cls):
    if not issubclass(cls, BSONCoding):
        return

    global classes
    classes[cls.__name__] = cls


def import_classes(*args):
    for cls in args:
       import_class(cls)


def import_classes_from_modules(*args):
    for module in args:
        for item in module.__dict__:
            if hasattr(item, "__new__") and hasattr(item, "__name__"):
                import_class(item)


def encode_object(obj, traversal_stack, generator_func):
    values = obj.bson_encode()
    class_name = obj.__class__.__name__
    values["$$__CLASS_NAME__$$"] = class_name
    return encode_document(values, traversal_stack, obj, generator_func)


def encode_object_element(name, value, traversal_stack, generator_func):
    return "\x03" + encode_cstring(name) + encode_object(value, traversal_stack, generator_func=generator_func)


class _EmptyClass(object):
    pass


def decode_object(raw_values):
    global classes
    class_name = raw_values["$$__CLASS_NAME__$$"]
    cls = None
    try:
        cls = classes[class_name]
    except KeyError, e:
        raise MissingClassDefinition(class_name)

    retval = _EmptyClass()
    retval.__class__ = cls
    alt_retval = retval.bson_init(raw_values)
    return alt_retval or retval


def encode_string(value):
    value = value.encode("utf8")
    length = len(value)
    return struct.pack("<i%dsb" % (length,), length + 1, value, 0)


def decode_string(data, base):
    length = struct.unpack("<i", data[base:base + 4])[0]
    value = data[base + 4: base + 4 + length - 1]
    value = value.decode("utf8")
    return base + 4 + length, value


def encode_cstring(value):
<<<<<<< HEAD
    if isinstance(value, unicode):
        value = value.encode("utf8")
    return value + "\x00"

=======
	if isinstance(value, long) or isinstance(value, int):
		value = str(value)
	if isinstance(value, unicode):
		value = value.encode("utf8")
	return value + "\x00"
>>>>>>> 9544fa3f

def decode_cstring(data, base):
    length = 0
    max_length = len(data) - base
    while length < max_length:
        character = data[base + length]
        length += 1
        if character == "\x00":
            break
    return base + length, data[base:base + length - 1].decode("utf8")


def encode_binary(value):
    length = len(value)
    return struct.pack("<ib", length, 0) + value


def decode_binary(data, base):
    length, binary_type = struct.unpack("<ib", data[base:base + 5])
    return base + 5 + length, data[base + 5:base + 5 + length]


def encode_double(value):
    return struct.pack("<d", value)


def decode_double(data, base):
    return base + 8, struct.unpack("<d", data[base: base + 8])[0]


ELEMENT_TYPES = {
    0x01: "double",
    0x02: "string",
    0x03: "document",
    0x04: "array",
    0x05: "binary",
    0x08: "boolean",
    0x09: "UTCdatetime",
    0x0A: "none",
    0x10: "int32",
    0x12: "int64"
}


def encode_double_element(name, value):
    return "\x01" + encode_cstring(name) + encode_double(value)


def decode_double_element(data, base):
    base, name = decode_cstring(data, base + 1)
    base, value = decode_double(data, base)
    return base, name, value


def encode_string_element(name, value):
    return "\x02" + encode_cstring(name) + encode_string(value)


def decode_string_element(data, base):
    base, name = decode_cstring(data, base + 1)
    base, value = decode_string(data, base)
    return base, name, value


def encode_value(name, value, buf, traversal_stack, generator_func):
    if isinstance(value, BSONCoding):
        buf.write(encode_object_element(name, value, traversal_stack, generator_func))
    elif isinstance(value, float):
        buf.write(encode_double_element(name, value))
    elif isinstance(value, unicode):
        buf.write(encode_string_element(name, value))
    elif isinstance(value, dict):
        buf.write(encode_document_element(name, value, traversal_stack, generator_func))
    elif isinstance(value, list) or isinstance(value, tuple):
        buf.write(encode_array_element(name, value, traversal_stack, generator_func))
    elif isinstance(value, str):
        buf.write(encode_binary_element(name, value))
    elif isinstance(value, bool):
        buf.write(encode_boolean_element(name, value))
    elif isinstance(value, datetime):
        buf.write(encode_UTCdatetime_element(name, value))
    elif value is None:
        buf.write(encode_none_element(name, value))
    elif isinstance(value, int):
        if value < -0x80000000 or value > 0x7fffffff:
            buf.write(encode_int64_element(name, value))
        else:
            buf.write(encode_int32_element(name, value))
    elif isinstance(value, long):
        buf.write(encode_int64_element(name, value))


def encode_document(obj, traversal_stack, traversal_parent=None, generator_func=None):
    buf = cStringIO.StringIO()
    key_iter = obj.iterkeys()
    if generator_func is not None:
        key_iter = generator_func(obj, traversal_stack)
    for name in key_iter:
        value = obj[name]
        traversal_stack.append(TraversalStep(traversal_parent or obj, name))
        encode_value(name, value, buf, traversal_stack, generator_func)
        traversal_stack.pop()
    e_list = buf.getvalue()
    e_list_length = len(e_list)
    return struct.pack("<i%dsb" % (e_list_length,), e_list_length + 4 + 1, e_list, 0)


def encode_array(array, traversal_stack, traversal_parent = None, generator_func = None):
    buf = cStringIO.StringIO()
    for i in xrange(0, len(array)):
        value = array[i]
        traversal_stack.append(TraversalStep(traversal_parent or array, i))
        encode_value(unicode(i), value, buf, traversal_stack, generator_func)
        traversal_stack.pop()
    e_list = buf.getvalue()
    e_list_length = len(e_list)
    return struct.pack("<i%dsb" % (e_list_length,), e_list_length + 4 + 1, e_list, 0)


def decode_element(data, base):
    element_type = struct.unpack("<b", data[base:base + 1])[0]
    element_description = ELEMENT_TYPES[element_type]
    decode_func = globals()["decode_" + element_description + "_element"]
    return decode_func(data, base)


def decode_document(data, base):
    length = struct.unpack("<i", data[base:base + 4])[0]
    end_point = base + length
    base += 4
    retval = {}
    while base < end_point - 1:
        base, name, value = decode_element(data, base)
        retval[name] = value
    if "$$__CLASS_NAME__$$" in retval:
        retval = decode_object(retval)
    return end_point, retval


def encode_document_element(name, value, traversal_stack, generator_func):
    return "\x03" + encode_cstring(name) + encode_document(value, traversal_stack, generator_func=generator_func)


def decode_document_element(data, base):
    base, name = decode_cstring(data, base + 1)
    base, value = decode_document(data, base)
    return base, name, value


def encode_array_element(name, value, traversal_stack, generator_func):
    return "\x04" + encode_cstring(name) + encode_array(value, traversal_stack, generator_func=generator_func)


def decode_array_element(data, base):
    base, name = decode_cstring(data, base + 1)
    base, value = decode_document(data, base)
    retval = []
    try:
        i = 0
        while True:
            retval.append(value[unicode(i)])
            i += 1
    except KeyError:
        pass
    return base, name, retval


def encode_binary_element(name, value):
    return "\x05" + encode_cstring(name) + encode_binary(value)


def decode_binary_element(data, base):
    base, name = decode_cstring(data, base + 1)
    base, value = decode_binary(data, base)
    return base, name, value


def encode_boolean_element(name, value):
    return "\x08" + encode_cstring(name) + struct.pack("<b", value)


def decode_boolean_element(data, base):
    base, name = decode_cstring(data, base + 1)
    value = not not struct.unpack("<b", data[base:base + 1])[0]
    return base + 1, name, value


def encode_UTCdatetime_element(name, value):
    if value.tzinfo is None:
        warnings.warn(MissingTimezoneWarning(), None, 4)
    value = int(round(calendar.timegm(value.utctimetuple()) * 1000 +
        (value.microsecond / 1000.0)))
    return "\x09" + encode_cstring(name) + struct.pack("<q", value)


def decode_UTCdatetime_element(data, base):
    base, name = decode_cstring(data, base + 1)
    value = datetime.fromtimestamp(struct.unpack("<q",
        data[base:base + 8])[0] / 1000.0, pytz.utc)
    return base + 8, name, value


def encode_none_element(name, value):
    return "\x0a" + encode_cstring(name)


def decode_none_element(data, base):
    base, name = decode_cstring(data, base + 1)
    return base, name, None


def encode_int32_element(name, value):
    return "\x10" + encode_cstring(name) + struct.pack("<i", value)


def decode_int32_element(data, base):
    base, name = decode_cstring(data, base + 1)
    value = struct.unpack("<i", data[base:base + 4])[0]
    return base + 4, name, value


def encode_int64_element(name, value):
    return "\x12" + encode_cstring(name) + struct.pack("<q", value)


def decode_int64_element(data, base):
    base, name = decode_cstring(data, base + 1)
    value = struct.unpack("<q", data[base:base + 8])[0]
    return base + 8, name, value<|MERGE_RESOLUTION|>--- conflicted
+++ resolved
@@ -111,18 +111,11 @@
 
 
 def encode_cstring(value):
-<<<<<<< HEAD
+    if isinstance(value, long) or isinstance(value, int):
+        value = str(value)
     if isinstance(value, unicode):
         value = value.encode("utf8")
     return value + "\x00"
-
-=======
-	if isinstance(value, long) or isinstance(value, int):
-		value = str(value)
-	if isinstance(value, unicode):
-		value = value.encode("utf8")
-	return value + "\x00"
->>>>>>> 9544fa3f
 
 def decode_cstring(data, base):
     length = 0
