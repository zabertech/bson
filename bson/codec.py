--- conflicted
+++ resolved
@@ -123,10 +123,6 @@
 
 
 def encode_cstring(value):
-    if "\x00" in value:
-        raise ValueError("Element names may not include NUL bytes.")
-        # A NUL byte is used to delimit our string, accepting one would cause
-        # our string to terminate early.
     if isinstance(value, integer_types):
         value = str(value)
     if isinstance(value, text_type):
@@ -178,6 +174,7 @@
     0x12: "int64"
 }
 
+
 def encode_double_element(name, value):
     return b"\x01" + encode_cstring(name) + encode_double(value)
 
@@ -208,14 +205,9 @@
     elif isinstance(value, dict):
         buf.write(encode_document_element(name, value, traversal_stack, generator_func, on_unknown))
     elif isinstance(value, list) or isinstance(value, tuple):
-<<<<<<< HEAD
+        buf.write(encode_array_element(name, value, traversal_stack, generator_func, on_unknown))
+    elif isinstance(value, str) or isinstance(value, bytes):
         buf.write(encode_array_element(name, value, traversal_stack, generator_func))
-    elif isinstance(value, str) or isinstance(value, bytes):
-=======
-        buf.write(encode_array_element(name, value, traversal_stack, generator_func, on_unknown))
-    elif isinstance(value, str):
->>>>>>> 2522a204
-        buf.write(encode_binary_element(name, value))
     elif isinstance(value, bool):
         buf.write(encode_boolean_element(name, value))
     elif isinstance(value, datetime):
