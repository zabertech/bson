--- conflicted
+++ resolved
@@ -27,11 +27,7 @@
 
 setup(
     name="bson",
-<<<<<<< HEAD
-    version="0.4.0",
-=======
     version="0.4.5",
->>>>>>> 35f5bbc8
     packages=["bson"],
     install_requires=["pytz>=2010b", "six>=1.9.0"],
     author="Ayun Park",
